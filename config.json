--- conflicted
+++ resolved
@@ -25,16 +25,12 @@
             }
         },
         "information_ordering": {
-<<<<<<< HEAD
             "approach": "TSP",
             "additional_parameters": {
                 "training_data_path": "../data/gold/training",
                 "all_possible_permutations_threshold": 3,
                 "max_permutations": 10
             }
-=======
-            "method": "TSP"
->>>>>>> f98be7de
         },
         "content_realization": {
             "method": "sentence_compression",
@@ -49,17 +45,9 @@
     "evaluation": {
         "metrics": ["rouge1", "rouge2"],
         "data_subset": "devtest",
-<<<<<<< HEAD
         "results_dir": "../results/D4",
         "reference_summaries_path": "../data/gold/devtest/",
         "generated_summaries_path": "../data/devtest/generated_summaries/"
     },
     "output_dir": "../outputs/D4"
-=======
-        "results_dir": "../results/D5",
-        "reference_summaries_path": "../data/gold/devtest/",
-        "generated_summaries_path": "../data/devtest/generated_summaries/"
-    },
-    "output_dir": "../outputs/D5"
->>>>>>> f98be7de
 }