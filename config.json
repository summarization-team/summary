--- conflicted
+++ resolved
@@ -49,17 +49,10 @@
     },
     "evaluation": {
         "metrics": ["rouge1", "rouge2"],
-<<<<<<< HEAD
         "data_subset": "devtest",
         "results_dir": "../results/D5",
         "reference_summaries_path": "../data/gold/devtest/",
         "generated_summaries_path": "../data/devtest/generated_summaries/"
-=======
-        "data_subset": "baseline",
-        "results_dir": "results/D5/devtest",
-        "reference_summaries_path": "data/gold/devtest/",
-        "generated_summaries_path": "data/devtest/generated_summaries/"
->>>>>>> 1286f462
     },
     "output_dir": "../outputs/D5"
 }