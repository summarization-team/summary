{
    "document_processing": {
        "data_ingested": {
            "training": true,
            "devtest": true,
            "evaltest": true
        },
        "input_xml_file": {
            "training": "/mnt/dropbox/23-24/575x/Data/Documents/training/2009/UpdateSumm09_test_topics.xml",
            "devtest": "/mnt/dropbox/23-24/575x/Data/Documents/devtest/GuidedSumm10_test_topics.xml",
            "evaltest": "/mnt/dropbox/23-24/575x/Data/Documents/evaltest/GuidedSumm11_test_topics.xml"
        },
        "output_dir": {
            "training": "data/training",
            "devtest": "data/devtest",
            "evaltest": "data/evaltest"
        }
    },
    "model": {
        "content_selection": {
            "approach": "tfidf",
            "additional_parameters": {
                "num_sentences_per_doc": 5,
                "similarity_threshold": 0.5,
                "model_id": "distilbert-base-cased"
            }
        },
        "information_ordering": {
            "approach": "entity_grid",
            "additional_parameters": {
                "training_data_path": "data/gold/training",
                "all_possible_permutations_threshold": 3,
                "max_permutations": 10,
                "syntax": true
            }
        },
        "content_realization": {
            "method": "simple",
            "additional_parameters": {
                "compression_method": "neural",
                "model_id": "gpt-3.5-turbo",
                "max_length": 100,
                "min_length": 20,
                "do_sample": false,
                "temperature": 0.0,
                "n": 1
            }
        }
    },
    "evaluation": {
        "metrics": ["rouge1", "rouge2"],
        "data_subset": "devtest",
<<<<<<< HEAD
        "results_dir": "../results/D5",
        "reference_summaries_path": "../data/gold/devtest/",
        "generated_summaries_path": "../data/devtest/generated_summaries/"
    },
    "output_dir": "../outputs/D5"
=======
        "results_dir": "results/D5/devtest",
        "reference_summaries_path": "data/gold/devtest/",
        "generated_summaries_path": "data/devtest/generated_summaries/"
    },
    "output_dir": "outputs/D5"
>>>>>>> bd2201d3
}<|MERGE_RESOLUTION|>--- conflicted
+++ resolved
@@ -50,17 +50,9 @@
     "evaluation": {
         "metrics": ["rouge1", "rouge2"],
         "data_subset": "devtest",
-<<<<<<< HEAD
         "results_dir": "../results/D5",
         "reference_summaries_path": "../data/gold/devtest/",
         "generated_summaries_path": "../data/devtest/generated_summaries/"
     },
     "output_dir": "../outputs/D5"
-=======
-        "results_dir": "results/D5/devtest",
-        "reference_summaries_path": "data/gold/devtest/",
-        "generated_summaries_path": "data/devtest/generated_summaries/"
-    },
-    "output_dir": "outputs/D5"
->>>>>>> bd2201d3
 }